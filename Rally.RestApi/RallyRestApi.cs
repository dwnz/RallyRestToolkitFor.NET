--- conflicted
+++ resolved
@@ -25,10 +25,6 @@
 		/// The endpoint for getting a CSRF token. This has custom logic in HttpService for SSO users.
 		/// </summary>
 		public const string SECURITY_ENDPOINT = "/security/authorize";
-		/// <summary>
-		/// Is SSO in progress?
-		/// </summary>
-		public bool IsSsoInProgress { get; private set; }
 
 		#region Enumeration: AuthenticationResult
 		/// <summary>
@@ -317,23 +313,10 @@
 			}
 			catch
 			{
-				try
+				if ((allowSSO) && (!httpService.PerformSsoAuthentication()))
 				{
-					if ((allowSSO) && (!httpService.PerformSsoAuthentication()))
-					{
-						connectionInfo = null;
-						httpService = null;
-						throw;
-					}
-				}
-				finally
-				{
-<<<<<<< HEAD
 					Logout();
 					throw;
-=======
-					IsSsoInProgress = true;
->>>>>>> 58cf083c
 				}
 
 				AuthenticationState = AuthenticationResult.PendingSSO;
@@ -343,7 +326,6 @@
 		}
 		#endregion
 
-<<<<<<< HEAD
 		#region Logout
 		/// <summary>
 		/// Logs this API out from any connection to Rally and clears the authentication configuration.
@@ -353,31 +335,6 @@
 			AuthenticationState = AuthenticationResult.NotAuthorized;
 			ConnectionInfo = null;
 			httpService = null;
-=======
-		#region BlockIfSsoInProgress
-		private void BlockIfSsoInProgress()
-		{
-			while (IsSsoInProgress)
-			{
-				Thread.CurrentThread.Join(100);
-			}
-		}
-		#endregion
-
-		#region SsoCompleted
-		private void SsoCompleted(bool success, string zSessionID)
-		{
-			if (success)
-			{
-				ConnectionInfo.AuthType = AuthorizationType.ZSessionID;
-				ConnectionInfo.ZSessionID = zSessionID;
-			}
-
-			IsSsoInProgress = false;
-
-			if (SsoResults != null)
-				SsoResults.Invoke(success, zSessionID);
->>>>>>> 58cf083c
 		}
 		#endregion
 
@@ -402,7 +359,6 @@
 		/// </summary>
 		public DynamicJsonObject Post(String relativeUri, DynamicJsonObject data)
 		{
-			BlockIfSsoInProgress();
 			if (ConnectionInfo == null)
 				throw new InvalidOperationException("You must authenticate against Rally prior to performing any data operations.");
 
@@ -415,7 +371,6 @@
 		#region DoDelete
 		private DynamicJsonObject DoDelete(Uri uri, bool retry = true)
 		{
-			BlockIfSsoInProgress();
 			if (ConnectionInfo == null)
 				throw new InvalidOperationException("You must authenticate against Rally prior to performing any data operations.");
 
@@ -438,7 +393,6 @@
 		/// <returns>The results of the read operation</returns>
 		public QueryResult Query(Request request)
 		{
-			BlockIfSsoInProgress();
 			if (ConnectionInfo == null)
 				throw new InvalidOperationException("You must authenticate against Rally prior to performing any data operations.");
 
@@ -466,13 +420,13 @@
 
 			var resultDictionary = new Dictionary<int, QueryResult>();
 			Parallel.ForEach(subsequentQueries, new ParallelOptions { MaxDegreeOfParallelism = MAX_THREADS_ALLOWED }, request1 =>
-					{
-						var response1 = DoGet(GetFullyQualifiedUri(request1.RequestUrl));
-						lock (resultDictionary)
-						{
-							resultDictionary[request1.Start] = new QueryResult(response1["QueryResult"]);
-						}
-					});
+			{
+				var response1 = DoGet(GetFullyQualifiedUri(request1.RequestUrl));
+				lock (resultDictionary)
+				{
+					resultDictionary[request1.Start] = new QueryResult(response1["QueryResult"]);
+				}
+			});
 
 			var allResults = new List<object>(result.Results);
 			foreach (var sortedResult in resultDictionary.ToList()
@@ -506,7 +460,6 @@
 		/// <returns></returns>
 		public dynamic GetSubscription(params string[] fetchedFields)
 		{
-			BlockIfSsoInProgress();
 			if (ConnectionInfo == null)
 				throw new InvalidOperationException("You must authenticate against Rally prior to performing any data operations.");
 
@@ -535,7 +488,6 @@
 		/// <returns>The requested object</returns>
 		public dynamic GetByReference(string aRef, params string[] fetchedFields)
 		{
-			BlockIfSsoInProgress();
 			if (ConnectionInfo == null)
 				throw new InvalidOperationException("You must authenticate against Rally prior to performing any data operations.");
 
@@ -564,7 +516,6 @@
 		/// <returns>The requested object</returns>
 		public dynamic GetByReferenceAndWorkspace(string aRef, string workspaceRef, params string[] fetchedFields)
 		{
-			BlockIfSsoInProgress();
 			if (ConnectionInfo == null)
 				throw new InvalidOperationException("You must authenticate against Rally prior to performing any data operations.");
 
@@ -629,7 +580,6 @@
 		/// <returns>An OperationResult with information on the status of the request</returns>
 		public OperationResult Delete(string workspaceRef, string aRef)
 		{
-			BlockIfSsoInProgress();
 			if (ConnectionInfo == null)
 				throw new InvalidOperationException("You must authenticate against Rally prior to performing any data operations.");
 
@@ -667,7 +617,6 @@
 		/// <returns></returns>
 		public CreateResult Create(string workspaceRef, string typePath, DynamicJsonObject obj)
 		{
-			BlockIfSsoInProgress();
 			if (ConnectionInfo == null)
 				throw new InvalidOperationException("You must authenticate against Rally prior to performing any data operations.");
 
@@ -710,7 +659,6 @@
 		/// <returns>An OperationResult describing the status of the request</returns>
 		public OperationResult Update(string typePath, string oid, DynamicJsonObject obj)
 		{
-			BlockIfSsoInProgress();
 			if (ConnectionInfo == null)
 				throw new InvalidOperationException("You must authenticate against Rally prior to performing any data operations.");
 
@@ -734,7 +682,6 @@
 		/// <returns>The allowed values for the specified attribute</returns>
 		public QueryResult GetAllowedAttributeValues(string typePath, string attributeName)
 		{
-			BlockIfSsoInProgress();
 			if (ConnectionInfo == null)
 				throw new InvalidOperationException("You must authenticate against Rally prior to performing any data operations.");
 
@@ -770,7 +717,6 @@
 		/// <returns>The type definitions for the specified query</returns>
 		public CacheableQueryResult GetTypes(string queryString)
 		{
-			BlockIfSsoInProgress();
 			if (ConnectionInfo == null)
 				throw new InvalidOperationException("You must authenticate against Rally prior to performing any data operations.");
 
@@ -793,7 +739,6 @@
 		/// <returns>The attribute definitions for the specified type</returns>
 		public QueryResult GetAttributesByType(string type)
 		{
-			BlockIfSsoInProgress();
 			if (ConnectionInfo == null)
 				throw new InvalidOperationException("You must authenticate against Rally prior to performing any data operations.");
 
@@ -823,6 +768,7 @@
 		}
 		#endregion
 
+		#region DownloadAttachment
 		/// <summary>
 		/// Downloads an attachment from Rally.
 		/// </summary>
@@ -839,6 +785,7 @@
 			result.FileContents = httpService.Download(uri, GetProcessedHeaders());
 			return result;
 		}
+		#endregion
 
 		#region Helper Methods
 
