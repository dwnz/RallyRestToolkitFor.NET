--- conflicted
+++ resolved
@@ -241,9 +241,6 @@
 				}
 				const char quote = '"';
 				// Quote the value
-<<<<<<< HEAD
-				var outValue = quote + Value + quote;
-=======
 				// Removed due to issues of double encoding, left for reference in case something breaks.
 				// var outValue = quote + Value.Replace("%", "%25").Replace("&", "%26").Replace("#", "%23").Replace("\"", "%22").Replace("+", "%2B") + quote;
 				string outValue;
@@ -251,7 +248,6 @@
 					outValue = "null";
 				else
 					outValue = quote + Value + quote;
->>>>>>> 772ef30e
 				return string.Format("({0} {1} {2})", Attribute, GetOperator(QueryOperator), outValue);
 			}
 
